--- conflicted
+++ resolved
@@ -13,24 +13,10 @@
 from panel3_contour_plot import ContourPlot
 from panel5_reference_plot import Reference
 
-<<<<<<< HEAD
 # Set Page Configs
 st.set_page_config(layout="wide", page_title="SBMI - Application", page_icon=":shark:")
 
-
-# meta_fp = os.path.join(os.getcwd(), '..', 'Data', 'Data_description_main.xlsx')
-# data_fp = os.path.join(os.getcwd(), '..', 'Data', 'FA_20240517_2H_yeast_Nicotinamide-d4 _6.csv')
-# # FA_20240207_2H_yeast_Fumarate-d2_5.csv
-# # FA_20231122_2H_yeast_acetone-d6_3.csv
-# reference_fp = os.path.join(os.getcwd(), '..', 'Data', 'FA_20240806_2H_yeast_Reference_standard_PBS.ser.csv')
-
 # Function to open a file dialog and get the file path
-=======
-
-# set page config
-st.set_page_config(layout="wide", page_title="SBMI - Application", page_icon=":shark:")
-
->>>>>>> 87c09c2a
 def select_file(filetypes=[("CSV files", "*.csv"), ("All files", "*.*")]):
     """Load data path from file dialog.
 
