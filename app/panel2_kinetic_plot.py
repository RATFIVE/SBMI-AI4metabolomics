import pandas as pd
import plotly.express as px
from pathlib import Path
import os

class KineticPlot:
    def __init__(self, path):   
        self.path = path
        # init path
        self.basename = os.path.basename(self.path)
        self.kin_fp = Path('output', os.path.basename(self.path) + '_output', 'kinetics.csv')
        self.kin_df = pd.read_csv(self.kin_fp)

    def plot(self):
        fig = px.line(
            self.kin_df,
<<<<<<< HEAD
            x='time step',
=======
            x='time',
>>>>>>> 92dc010c
            y=self.kin_df.columns[:-1],  # Select all columns except 'time' for y
            labels={'value': 'Value', 'variable': 'Series'},
            title=f"Kinetic Plot of {self.basename}"
        )

        fig.update_layout(
            title='Sum Fit',
            xaxis_title='Time step in a.u.',
            yaxis_title='Intensity',
            showlegend=True,
            font=dict(
                #family="Courier New, monospace",  # Font family
                size=32,                          # Font size
                #color="RebeccaPurple"             # Font color
            ),
            legend=dict(
                x=0.95,
                y=0.9,
                xanchor='center',
                yanchor='middle'
            ),
                                  # To Change direction of x axis from low to high 
        )
        return fig
        <|MERGE_RESOLUTION|>--- conflicted
+++ resolved
@@ -14,11 +14,7 @@
     def plot(self):
         fig = px.line(
             self.kin_df,
-<<<<<<< HEAD
             x='time step',
-=======
-            x='time',
->>>>>>> 92dc010c
             y=self.kin_df.columns[:-1],  # Select all columns except 'time' for y
             labels={'value': 'Value', 'variable': 'Series'},
             title=f"Kinetic Plot of {self.basename}"
