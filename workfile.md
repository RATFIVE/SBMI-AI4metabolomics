--- conflicted
+++ resolved
@@ -1,10 +1,4 @@
 ## space for structured(!) information about task, progress background info
-
-<<<<<<< HEAD
-test234
-=======
-test123
->>>>>>> 4962d494
 
 ## Questions
 
